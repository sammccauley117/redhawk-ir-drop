--- conflicted
+++ resolved
@@ -11,12 +11,8 @@
     the values of .cdev, .spiprof, and .pgarc files''')
 parser.add_argument('input_file', help=''''Name of the file containing
     all the Redhawk views (.cdev, .pgarc, .spiprof, and .lib files)''')
-parser.add_argument('-e', '--errorfile', type=str, default='./error.txt', help='Name of the output error file')
+parser.add_argument('-e', '--errorfile', type=str, default='./error.log', help='Name of the output error file')
 args = parser.parse_args()
-
-# Initialize the error file
-f = open(args.errorfile, "w")
-f.close()
 
 # Load the list of files
 with open(args.input_file) as f:
@@ -91,20 +87,20 @@
 # Error checking
 ################################################################################
 def error(message):
-<<<<<<< HEAD
-    '''
-    Summary: appends the given message to the error file
-    Input:
-        message: string error message
-    '''
-    with open(args.errorfile, 'a') as f:
-        f.write('ERROR: {}\n'.format(message))
-=======
+    '''
+    Summary: adds an error message to the error set
+    Input:
+        message: string of the error message
+    '''
     if message not in error_set:
-        print('ERROR:', message)
-        error_set.add(message)
+        error_set.add('ERROR: ' + message)
 
 def output_errors(filename):
+    '''
+    Summary: writes all the errors in the error set to the error file
+    Input:
+        filename: path of the error file
+    '''
     if (len(error_set) == 0):
         print('No errors found.')
     else:
@@ -112,7 +108,6 @@
         with open(filename, 'w') as error_file:
             for error in error_set:
                 error_file.write(error + '\n')
->>>>>>> ad501458
 
 def compare_pin_names(cdev_cells, pgarc_cells):
     '''
@@ -583,7 +578,7 @@
             parse_spiprof(file, connection)
         elif file.endswith('.lib'):
             insert_lib(file, connection)
-    output_errors("errors.log")
+    output_errors(args.errorfile)
 
 # Inserting into and querying from the tables
 # c = connection.cursor()
